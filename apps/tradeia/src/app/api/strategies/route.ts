import { NextRequest, NextResponse } from 'next/server';
import { createServerClient } from '@supabase/ssr';
import { cookies } from 'next/headers';

export async function GET(request: NextRequest) {
  try {
    const authHeader = request.headers.get('authorization');

    if (!authHeader || !authHeader.startsWith('Bearer ')) {
      return NextResponse.json({ error: 'No autorizado' }, { status: 401 });
    }

    const token = authHeader.substring(7);
    const apiBase = process.env.SIGNALS_API_BASE || 'http://localhost:3001';

    // Try to fetch strategies from external API
    try {
      const response = await fetch(`${apiBase}/strategies`, {
        headers: {
          'Authorization': `Bearer ${token}`,
          'Content-Type': 'application/json'
        }
      });

      if (response.ok) {
        const data = await response.json();
        return NextResponse.json({
          strategies: data.strategies || data || [],
          current_strategy: data.current_strategy || null
        });
      } else {
        console.warn('External API not available, using fallback strategies');
      }
    } catch (fetchError) {
      console.warn('External API fetch failed, using fallback strategies:', fetchError);
    }

    // Fallback: Return mock strategies when external API is not available
    const mockStrategies = [
      {
        id: 'conservative',
        name: 'Conservative Strategy',
        description: 'Low-risk strategy with basic technical indicators',
        risk_level: 'Low',
        timeframe: '4h',
        indicators: ['SMA', 'RSI'],
        created_at: new Date().toISOString()
      },
      {
        id: 'moderate',
        name: 'Moderate Strategy',
        description: 'Balanced risk strategy with multiple indicators',
        risk_level: 'Medium',
        timeframe: '1h',
        indicators: ['SMA', 'RSI', 'MACD'],
        created_at: new Date().toISOString()
      },
      {
<<<<<<< HEAD
        id: 'adx_sqzmom',
        name: 'ADX Squeeze Momentum',
        description: 'Strategy using ADX and Squeeze Momentum indicators for trend confirmation',
        risk_level: 'Medium',
        timeframe: '4h',
        indicators: ['ADX', 'Squeeze Momentum'],
        created_at: new Date().toISOString()
      },
      {
=======
>>>>>>> 89e4a5a4
        id: 'aggressive',
        name: 'Aggressive Strategy',
        description: 'High-risk strategy for experienced traders',
        risk_level: 'High',
        timeframe: '15m',
        indicators: ['RSI', 'MACD', 'Bollinger Bands'],
        created_at: new Date().toISOString()
      }
    ];

    return NextResponse.json({
      strategies: mockStrategies,
      current_strategy: null
    });

  } catch (error) {
    console.error('Error in strategies API:', error);
    return NextResponse.json({ error: 'Error interno del servidor' }, { status: 500 });
  }
}

export async function POST(request: NextRequest) {
  try {
    const authHeader = request.headers.get('authorization');

    if (!authHeader || !authHeader.startsWith('Bearer ')) {
      return NextResponse.json({ error: 'No autorizado' }, { status: 401 });
    }

    const token = authHeader.substring(7);
    const apiBase = process.env.SIGNALS_API_BASE || 'http://localhost:3001';

    const body = await request.json();
    const { name, description, risk_level, timeframe, indicators, stop_loss, take_profit, max_positions } = body;

    // Validar datos requeridos
    if (!name || !description || !risk_level || !timeframe || !indicators || !Array.isArray(indicators)) {
      return NextResponse.json({ error: 'Datos requeridos faltantes' }, { status: 400 });
    }

    // Try to create strategy via external API
    try {
      const response = await fetch(`${apiBase}/strategies`, {
        method: 'POST',
        headers: {
          'Authorization': `Bearer ${token}`,
          'Content-Type': 'application/json'
        },
        body: JSON.stringify({
          name,
          description,
          risk_level,
          timeframe,
          indicators,
          stop_loss: stop_loss || 2,
          take_profit: take_profit || 4,
          max_positions: max_positions || 3
        })
      });

      if (response.ok) {
        const data = await response.json();
        return NextResponse.json({
          message: 'Estrategia creada exitosamente',
          strategy: data.strategy || data
        }, { status: 201 });
      } else {
        console.warn('External API not available for creating strategies');
      }
    } catch (fetchError) {
      console.warn('External API fetch failed for creating strategies:', fetchError);
    }

    // Fallback: Return success with mock strategy when external API is not available
    const mockStrategy = {
      id: `strategy_${Date.now()}`,
      name,
      description,
      risk_level,
      timeframe,
      indicators,
      stop_loss: stop_loss || 2,
      take_profit: take_profit || 4,
      max_positions: max_positions || 3,
      created_at: new Date().toISOString()
    };

    return NextResponse.json({
      message: 'Estrategia creada exitosamente (modo offline)',
      strategy: mockStrategy
    }, { status: 201 });

  } catch (error) {
    console.error('Error in create strategy API:', error);
    return NextResponse.json({ error: 'Error interno del servidor' }, { status: 500 });
  }
}<|MERGE_RESOLUTION|>--- conflicted
+++ resolved
@@ -4,6 +4,9 @@
 
 export async function GET(request: NextRequest) {
   try {
+    const authHeader = request.headers.get('authorization');
+
+    if (!authHeader || !authHeader.startsWith('Bearer ')) {
     const authHeader = request.headers.get('authorization');
 
     if (!authHeader || !authHeader.startsWith('Bearer ')) {
@@ -56,7 +59,6 @@
         created_at: new Date().toISOString()
       },
       {
-<<<<<<< HEAD
         id: 'adx_sqzmom',
         name: 'ADX Squeeze Momentum',
         description: 'Strategy using ADX and Squeeze Momentum indicators for trend confirmation',
@@ -66,8 +68,6 @@
         created_at: new Date().toISOString()
       },
       {
-=======
->>>>>>> 89e4a5a4
         id: 'aggressive',
         name: 'Aggressive Strategy',
         description: 'High-risk strategy for experienced traders',
